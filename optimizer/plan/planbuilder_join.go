--- conflicted
+++ resolved
@@ -180,13 +180,8 @@
 				return true
 			}
 		}
-<<<<<<< HEAD
-		attacher := conditionAttachChecker{targetPath: p, availablePaths: availablePaths}
-		condition.Accept(&attacher)
-=======
 		attacher := &conditionAttachChecker{targetPath: p, availablePaths: availablePaths}
 		condition.Accept(attacher)
->>>>>>> ae18be95
 		if attacher.invalid {
 			return false
 		}
@@ -589,13 +584,9 @@
 	whereConditions := splitWhere(sel.Where)
 	for _, whereCond := range whereConditions {
 		if !path.attachCondition(whereCond, nil) {
-<<<<<<< HEAD
 			// TODO: Find a better way to handle this condition.
 			path.conditions = append(path.conditions, whereCond)
 			log.Errorf("Failed to attach where condtion.")
-=======
-			log.Errorf("Failed to attach where condition.")
->>>>>>> ae18be95
 		}
 	}
 	path.extractEqualConditon()
